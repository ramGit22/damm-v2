--- conflicted
+++ resolved
@@ -22,12 +22,8 @@
         actual_amount_in,
         a_to_b,
         has_referral,
-<<<<<<< HEAD
     )?;
     Ok(result)
-=======
-    )
->>>>>>> 9231e54d
 }
 
 fn get_internal_quote(
